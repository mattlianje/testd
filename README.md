<p align="center">
  <img src="pix/testd.png" width="700">
</p>

<<<<<<< HEAD
# <img src="pix/testd-logo.png" width="50"> testd (𝛼)
=======
# testd _(𝛼)_
>>>>>>> 09334912
**Spark test data - made clean + simple**

A lightweight Scala [quoted-DSL](https://homepages.inf.ed.ac.uk/wadler/papers/qdsl/qdsl.pdf) for Spark test data generation.

## Features
- Turns messy data -> ✨🍰 pretty, spreadsheet-like data-as-code
- Drop **TestD.scala** in any Spark project like a header file
- Lets Spark casting do the heavy lifting
- Move from REPL to unit tests for TDD style ETL

> [!WARNING]  
> Releases sub `1.0.0` are experimental. Breaking API changes might happen

Want to try? **TestD** is on the Maven Central repo [here](https://central.sonatype.com/artifact/io.github.mattlianje/testd_2.13). Add it to your library dependencies:
```scala
"io.github.mattlianje" % "testd_2.13" % "0.1.0"
```

Or load the latest `master` in your spark-shell:
```bash
curl -Ls raw.githubusercontent.com/mattlianje/testd/master/TestD.scala > .TestD.swp.scala && spark-shell -i .TestD.swp.scala
```

## Get started
You just need to know 4 things:
1. The first row of a **TestD** is for column names
```scala
val data = TestD(Seq(
  ("order_id", "customer", "items", "total", "priority", "delivered"),  /* Column names */
  ("A101", "Napac", 5, 299.99, "HIGH", true),                           /* Data rows... */
  ("B202", "Air Liquide", 1, 499.50, "LOW", false),
  ("C303", "A long company name", 3, 799.99, "HIGH", true)
))
```
2. Call `toDf`on a **TestD** to get a Spark DataFrame
```scala
val df = data.toDf(spark)
```
3. Call `println` on a **TestD** to get a ✨🍰 pretty **TestD**
```scala
println(data)                    
/*
TestD(Seq(
     ("ORDER_ID", "CUSTOMER"           , "ITEMS", "TOTAL", "PRIORITY", "DELIVERED"),
     ("A101"    , "Napac"              , 5      , 299.99 , "HIGH"    , true       ),
     ("B202"    , "Air Liqide"         , 1      , 499.50 , "LOW"     , false      ),
     ("C303"    , "A long company name", 3      , 799.99 , "HIGH"    , true       )
   ))
*/
```
4. Use the 3 **TestD** schema operations below.

## Schema Operations
There are 3 building blocks with **TestD** casting: `castToSchema`, `conformToSchema`, `filterToSchema`

Imagine ...
- We create a quick and messy DataFrame:
```scala
val messyDf = spark.createDataFrame(Seq(
  ("1", "2023-01-01", "99.9", "true"),
  ("2", "20230102", "88.8", "1"),
  ("3", "2023/01/03", "77.7", "FALSE")
)).toDF("ID", "DATE", "AMOUNT", "ACTIVE")
```

- But, like often, we have a target schema with nice types:
```scala
val schema = StructType(Seq(
  StructField("id", IntegerType),
  StructField("date", DateType),
  StructField("amount", DoubleType),
  StructField("active", BooleanType),
  StructField("category", StringType)
))
```

#### `castToSchema`
   
Cast DataFrame columns if they exist in schema, preserves structure:
```scala
val castedDf = TestD.castToSchema(messyDf, schema)
castedDf.show()
+---+----------+------+-------+
| ID|      DATE|AMOUNT|ACTIVE |
+---+----------+------+-------+
|  1|2023-01-01|  99.9|  true |
|  2|2023-01-02|  88.8|  true |
|  3|2023-01-03|  77.7| false |
+---+----------+------+-------+
```

#### `conformToSchema`
   
Makes DataFrame match exactly - handles missing/extra columns:
```scala
val conformedDf = TestD.conformToSchema(messyDf, schema)
conformedDf.show()
+---+----------+------+-------+--------+
| id|      date|amount|active |category|
+---+----------+------+-------+--------+
|  1|2023-01-01|  99.9|  true |    null|
|  2|2023-01-02|  88.8|  true |    null|
|  3|2023-01-03|  77.7| false |    null|
+---+----------+------+-------+--------+
```

#### `filterToSchema`
   
Keeps only DataDrame columns if names exist in schema

```scala
val extraDf = messyDf.withColumn("EXTRA", lit("unwanted"))
val filteredDf = TestD.filterToSchema(extraDf, schema)
filteredDf.show()
+---+----------+------+-------+
| id|      date|amount|active |
+---+----------+------+-------+
|  1|2023-01-01|  99.9|  true |
|  2|2023-01-02|  88.8|  true |
|  3|2023-01-03|  77.7| false |
+---+----------+------+-------+
```


## More examples
- Generate nested data and avoid boilerplate with Scala collections
```scala
val products = for {
  category <- List("Electronics", "Books", "Games")
  id <- 1 to 3
  price = id * 10.99
  inStock = id % 2 == 0
} yield (s"$category$id", category, price, inStock)

val productData = TestD(("product", "category", "price", "available") +: products)
println(productData)

/*
TestD(Seq(
  ("PRODUCT"     , "CATEGORY"   , "PRICE", "AVAILABLE"),
  ("Electronics1", "Electronics", 10.99  , false      ),
  ("Electronics2", "Electronics", 21.98  , true       ),
  ("Electronics3", "Electronics", 32.97  , false      ),
  ("Books1"      , "Books"      , 10.99  , false      ),
  ("Books2"      , "Books"      , 21.98  , true       ),
  ("Books3"      , "Books"      , 32.97  , false      ),
  ("Games1"      , "Games"      , 10.99  , false      ),
  ("Games2"      , "Games"      , 21.98  , true       ),
  ("Games3"      , "Games"      , 32.97  , false      )
))
*/
```

- Typical messy data - hard to read, inconsistent formatting:
```scala
val messyData = spark.createDataFrame(Seq(
  (null, "JOHN.DOE", "10,000.50", "20230101", "SALES", "YES"),
  ("A12345", "Louis XI the Universal Spider", "8,500.00", null, "MARKETING", "1"),
  ("B78901", "Bob Wilson Jr", "12500", "2023/03", "sales", "NO")
)).toDF("ID", "name", "SALARY", "START_DT", "Department", "ACTIVE")
```
- ✨🍰 Pretty **TestD** data
```scala
TestD(Seq(
  ("ID"    , "NAME"                          , "SALARY" , "START_DATE", "DEPARTMENT", "ACTIVE"),
  ("A12345", "Louis XI the Universal Spider" , 8500.00  , null        , "Marketing" , true    ),
  ("B78901", "Bob Wilson"                    , 12500.00 , "2023-03-01", "Sales"     , false   ),
  (null    , "John Doe"                      , 10000.50 , "2023-01-01", "Sales"     , true    )
))
```<|MERGE_RESOLUTION|>--- conflicted
+++ resolved
@@ -2,11 +2,7 @@
   <img src="pix/testd.png" width="700">
 </p>
 
-<<<<<<< HEAD
 # <img src="pix/testd-logo.png" width="50"> testd (𝛼)
-=======
-# testd _(𝛼)_
->>>>>>> 09334912
 **Spark test data - made clean + simple**
 
 A lightweight Scala [quoted-DSL](https://homepages.inf.ed.ac.uk/wadler/papers/qdsl/qdsl.pdf) for Spark test data generation.
